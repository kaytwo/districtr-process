column_sets:
    - name: Population
      subgroups:
          - key: NH_WHITE
            name: White population
          - key: NH_BLACK
            name: Black population
          - key: HISP
            name: Hispanic population
          - key: NH_ASIAN
            name: Asian population
          - key: NH_AMIN
            name: American Indian population
          - key: NH_NHPI
            name: Native Hawaiian and Pacific Islander population
          - key: NH_2MORE
            name: Two or more races
          - key: NH_OTHER
            name: Other races
      total:
          key: TOTPOP
          name: Total population
      type: population
    - name: Voting Age Population
      subgroups:
          - key: WVAP
            name: White voting age population
          - key: BVAP
            name: Black voting age population
          - key: HVAP
            name: Hispanic voting age population
          - key: AMINVAP
            name: Native American voting age population
          - key: NHPIVAP
            name: Native Hawaiian and Pacific Islander voting age population
          - key: ASIANVAP
            name: Asian voting age population
          - key: OTHERVAP
            name: Other races voting age population
          - key: 2MOREVAP
            name: Two or more races voting age population
      total:
          key: VAP
          name: Voting age population
      type: population
districting_problems:
    - name: City Council
      numberOfParts: 50
      pluralNoun: City Council Seats
      type: multimember
id: chicago_communities
id_column:
    key: area_num_1
    name: Area Number
<<<<<<< HEAD
population:
    total:
        key: TOTPOP
        name: Total population
    subgroups:
        - key: NH_WHITE
          name: White population
        - key: NH_BLACK
          name: Black population
        - key: HISP
          name: Hispanic population
        - key: NH_ASIAN
          name: Asian population
        - key: NH_AMIN
          name: American Indian population
        - key: NH_NHPI
          name: Native Hawaiian and Pacific Islander population
        - key: NH_2MORE
          name: Two or more races
        - key: NH_OTHER
          name: Other races
        - key: VAP
          name: Voting age population
        - key: WVAP
          name: White voting age population
        - key: BVAP
          name: Black voting age population
        - key: HVAP
          name: Hispanic voting age population
        - key: AMINVAP
          name: Native American voting age population
        - key: NHPIVAP
          name: Native Hawaiian and Pacific Islander voting age population
        - key: ASIANVAP
          name: Asian voting age population
        - key: OTHERVAP
          name: Other races voting age population
        - key: 2MOREVAP
          name: Two or more races voting age population
=======
name: Chicago
unit_type: community_area
>>>>>>> a469ef8f
<|MERGE_RESOLUTION|>--- conflicted
+++ resolved
@@ -52,47 +52,5 @@
 id_column:
     key: area_num_1
     name: Area Number
-<<<<<<< HEAD
-population:
-    total:
-        key: TOTPOP
-        name: Total population
-    subgroups:
-        - key: NH_WHITE
-          name: White population
-        - key: NH_BLACK
-          name: Black population
-        - key: HISP
-          name: Hispanic population
-        - key: NH_ASIAN
-          name: Asian population
-        - key: NH_AMIN
-          name: American Indian population
-        - key: NH_NHPI
-          name: Native Hawaiian and Pacific Islander population
-        - key: NH_2MORE
-          name: Two or more races
-        - key: NH_OTHER
-          name: Other races
-        - key: VAP
-          name: Voting age population
-        - key: WVAP
-          name: White voting age population
-        - key: BVAP
-          name: Black voting age population
-        - key: HVAP
-          name: Hispanic voting age population
-        - key: AMINVAP
-          name: Native American voting age population
-        - key: NHPIVAP
-          name: Native Hawaiian and Pacific Islander voting age population
-        - key: ASIANVAP
-          name: Asian voting age population
-        - key: OTHERVAP
-          name: Other races voting age population
-        - key: 2MOREVAP
-          name: Two or more races voting age population
-=======
 name: Chicago
-unit_type: community_area
->>>>>>> a469ef8f
+unit_type: community_area